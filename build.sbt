val catsVersion = "2.2.0"
val catsEffectVersion = "2.2.0"
val slf4jVersion = "1.7.30"
val scalaJava8CompatVersion = "0.9.1"
<<<<<<< HEAD
val awsSdkVersion = "2.15.35"
=======
val awsSdkVersion = "2.15.38"
>>>>>>> 3f914fd2
val log4CatsVersion = "1.1.1"
val munitVersion = "0.7.19"
val logBackVersion = "1.2.3"

lazy val deduplication = (project in file("."))
  .enablePlugins(BuildInfoPlugin)
  .configs(IntegrationTest)
  .settings(inConfig(IntegrationTest)(Defaults.testSettings))
  .settings(
    organization := "com.ovoenergy.comms",
    organizationHomepage := Some(url("http://www.ovoenergy.com")),
    licenses := Seq(("Apache-2.0", url("http://www.apache.org/licenses/LICENSE-2.0"))),
    scalaVersion := "2.13.4",
    crossScalaVersions += "2.12.12",
    scalafmtOnCompile := true,
    scalacOptions -= "-Xfatal-warnings", // enable all options from sbt-tpolecat except fatal warnings
    initialCommands := s"import com.ovoenergy.comms.deduplication._",
    javacOptions ++= Seq("-Xlint:unchecked", "-Xlint:deprecation"),
    testFrameworks += new TestFramework("munit.Framework"),
    addCompilerPlugin("org.typelevel" %% "kind-projector" % "0.11.2" cross CrossVersion.full),
    scmInfo := Some(
      ScmInfo(
        url("https://github.com/ovotech/comms-deduplication"),
        "git@github.com:ovotech/comms-deduplication.git"
      )
    ),
    developers := List(
      Developer(
        "filosganga",
        "Filippo De Luca",
        "filippo.deluca@ovoenergy.com",
        url("https://github.com/filosganga")
      ),
      Developer(
        "SystemFw",
        "Fabio Labella",
        "fabio.labella@ovoenergy.com",
        url("https://github.com/SystemFw")
      )
    ),
    resolvers ++= Seq(
      Resolver.bintrayRepo("ovotech", "maven")
    ),
    excludeDependencies ++= Seq(
      ExclusionRule("commons-logging", "commons-logging")
    ),
    name := "deduplication",
    buildInfoPackage := "com.ovoenergy.comms.deduplication",
    version ~= (_.replace('+', '-')),
    dynver ~= (_.replace('+', '-')),
    bintrayOrganization := Some("ovotech"),
    bintrayPackage := { "comms-" ++ moduleName.value },
    bintrayPackageLabels := Seq("duplication", "deduplication"),
    bintrayRepository := "maven",
    bintrayOmitLicense := true,
    releaseEarlyWith := BintrayPublisher,
    releaseEarlyEnableSyncToMaven := false,
    releaseEarlyNoGpg := true,
    libraryDependencies ++= Seq(
      "org.typelevel" %% "cats-core" % catsVersion,
      "org.typelevel" %% "cats-effect" % catsEffectVersion,
      "org.scala-lang.modules" %% "scala-java8-compat" % scalaJava8CompatVersion,
      "software.amazon.awssdk" % "dynamodb" % awsSdkVersion,
      "io.chrisdavenport" %% "log4cats-core" % log4CatsVersion,
      "io.chrisdavenport" %% "log4cats-slf4j" % log4CatsVersion,
      "org.slf4j" % "slf4j-api" % slf4jVersion,
      "org.typelevel" %% "cats-effect-laws" % catsEffectVersion % Test,
      "org.slf4j" % "jcl-over-slf4j" % slf4jVersion % IntegrationTest,
      "org.scalameta" %% "munit" % munitVersion % s"${Test};${IntegrationTest}",
      "org.scalameta" %% "munit-scalacheck" % munitVersion % s"${Test};${IntegrationTest}",
      "ch.qos.logback" % "logback-classic" % logBackVersion % s"${Test};${IntegrationTest}",
    )
  )<|MERGE_RESOLUTION|>--- conflicted
+++ resolved
@@ -2,11 +2,7 @@
 val catsEffectVersion = "2.2.0"
 val slf4jVersion = "1.7.30"
 val scalaJava8CompatVersion = "0.9.1"
-<<<<<<< HEAD
-val awsSdkVersion = "2.15.35"
-=======
 val awsSdkVersion = "2.15.38"
->>>>>>> 3f914fd2
 val log4CatsVersion = "1.1.1"
 val munitVersion = "0.7.19"
 val logBackVersion = "1.2.3"
