--- conflicted
+++ resolved
@@ -61,38 +61,6 @@
     releaseEarlyWith := BintrayPublisher,
     releaseEarlyEnableSyncToMaven := false,
     releaseEarlyNoGpg := true,
-<<<<<<< HEAD
-    libraryDependencies ++=
-      dep("org.typelevel")("2.1.4")(
-        "cats-core"
-      ) ++
-        dep("org.typelevel")("2.1.4")(
-          "cats-effect"
-        ) ++
-        dep("org.scala-lang.modules")("0.9.1")(
-          "scala-java8-compat"
-        ) ++
-        dep("org.scanamo")("1.0.0-M11")(
-          "scanamo",
-          "scanamo-cats-effect"
-        ) ++
-        udep("org.slf4j")("1.7.30")(
-          "slf4j-api"
-        ) ++
-        udep("org.slf4j")("1.7.30")(
-          "jcl-over-slf4j"
-        ).map(_ % IntegrationTest) ++
-        Seq(
-          "org.scalatest" %% "scalatest" % "3.2.0",
-          "org.scalacheck" %% "scalacheck" % "1.14.3",
-          "org.scalatestplus" %% "scalacheck-1-14" % "3.1.2.0",
-          "ch.qos.logback" % "logback-classic" % "1.2.3"
-        ).map(_ % IntegrationTest)
-  )
-
-def dep(org: String)(version: String)(libs: String*) = libs.map(org %% _ % version)
-def udep(org: String)(version: String)(libs: String*) = libs.map(org % _ % version)
-=======
     libraryDependencies ++= Seq(
       "org.typelevel" %% "cats-core" % catsVersion,
       "org.typelevel" %% "cats-effect" % catsEffectVersion,
@@ -107,5 +75,4 @@
       "org.scalameta" %% "munit-scalacheck" % munitVersion % s"${Test};${IntegrationTest}",
       "ch.qos.logback" % "logback-classic" % logBackVersion % s"${Test};${IntegrationTest}",
     )
-  )
->>>>>>> 121f16cb
+  )